--- conflicted
+++ resolved
@@ -29,11 +29,8 @@
     this.partSize = opts.partSize || 5242880; // 5MB default
     this.uploadId = null;
     this.uploads = new Batch();
-<<<<<<< HEAD
-=======
     this.noDisk = opts.noDisk; // if true, uses in-memory data property of the part instead of a temp file
     this.retries = opts.retries || 5;
->>>>>>> ba1c7059
 
     // initialise the tmp directory based on opts (fallback to os.tmpDir())
     this.tmpDir = opts.tmpDir || os.tmpDir();
@@ -144,8 +141,6 @@
             return;
         }
 
-<<<<<<< HEAD
-=======
         // skip batch and apply backpressure for noDisk option
 
         if (!part.stream) {
@@ -177,7 +172,6 @@
             return attemptUpload();
         }
 
->>>>>>> ba1c7059
         // Ensure the stream is closed
         if (part.stream.writable) {
             part.stream.end();
@@ -235,14 +229,7 @@
     var url = this.objectName + '?partNumber=' + part.id + '&uploadId=' + this.uploadId,
         headers = { 'Content-Length': part.length },
         req = this.client.request('PUT', url, headers),
-<<<<<<< HEAD
-        partStream = fs.createReadStream(part.fileName),
-        mpu = this;
-
-    // Wait for the upload to complete
-    req.on('response', function(res) { 
-        if (res.statusCode != 200) return callback({part: part.id, message: 'Upload failed'});
-=======
+
         partStream = !this.noDisk && fs.createReadStream(part.fileName),
         mpu = this,
         errors = [],
@@ -251,8 +238,7 @@
     // Wait for the upload to complete
     req.on('response', function(res) { 
         if (res.statusCode != 200) return errors.unshift({part: part.id, message: 'Upload failed with status code '+res.statusCode});
->>>>>>> ba1c7059
-        
+
         // Grab the etag and return it
         var etag = res.headers.etag,
             _result = {part: part.id, etag: etag, size: part.length};
@@ -260,11 +246,6 @@
         mpu.emit('uploaded', _result);
         
         // Remove the temporary file
-<<<<<<< HEAD
-        fs.unlink(part.fileName, function(err) {
-            return callback(err, result);
-        });        
-=======
         if (!mpu.noDisk) {
             fs.unlink(part.fileName, function(err) {
                 return result = _result, req.end();
@@ -272,7 +253,6 @@
         } else {
             return result = _result, req.end();
         }
->>>>>>> ba1c7059
     });
 
     // Handle close event and call back
@@ -285,15 +265,9 @@
     
     // Handle errors
     req.on('error', function(err) {
-<<<<<<< HEAD
-        var result = {part: part.id, message: err};
-        mpu.emit('failed', result);
-        return callback(result);
-=======
         var error = {part: part.id, message: err};
         mpu.emit('error', error);
         errors.unshift(error);
->>>>>>> ba1c7059
     });
       
     partStream.pipe(req);
